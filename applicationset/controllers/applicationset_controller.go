/*
Licensed under the Apache License, Version 2.0 (the "License");
you may not use this file except in compliance with the License.
You may obtain a copy of the License at

    http://www.apache.org/licenses/LICENSE-2.0

Unless required by applicable law or agreed to in writing, software
distributed under the License is distributed on an "AS IS" BASIS,
WITHOUT WARRANTIES OR CONDITIONS OF ANY KIND, either express or implied.
See the License for the specific language governing permissions and
limitations under the License.
*/

package controllers

import (
	"context"
	"fmt"
	"reflect"
	"time"

	log "github.com/sirupsen/logrus"
	corev1 "k8s.io/api/core/v1"
	apierr "k8s.io/apimachinery/pkg/api/errors"
	metav1 "k8s.io/apimachinery/pkg/apis/meta/v1"
	"k8s.io/apimachinery/pkg/runtime"
	"k8s.io/apimachinery/pkg/types"
	"k8s.io/apimachinery/pkg/util/intstr"
	"k8s.io/client-go/kubernetes"
	"k8s.io/client-go/tools/record"
	ctrl "sigs.k8s.io/controller-runtime"
	"sigs.k8s.io/controller-runtime/pkg/builder"
	"sigs.k8s.io/controller-runtime/pkg/client"
	"sigs.k8s.io/controller-runtime/pkg/controller"
	"sigs.k8s.io/controller-runtime/pkg/controller/controllerutil"
	"sigs.k8s.io/controller-runtime/pkg/event"
	"sigs.k8s.io/controller-runtime/pkg/handler"
	"sigs.k8s.io/controller-runtime/pkg/predicate"
	"sigs.k8s.io/controller-runtime/pkg/source"

	"github.com/argoproj/argo-cd/v2/applicationset/generators"
	"github.com/argoproj/argo-cd/v2/applicationset/utils"
	"github.com/argoproj/argo-cd/v2/common"
	"github.com/argoproj/argo-cd/v2/util/db"
	"github.com/argoproj/argo-cd/v2/util/glob"

	argov1alpha1 "github.com/argoproj/argo-cd/v2/pkg/apis/application/v1alpha1"
	appclientset "github.com/argoproj/argo-cd/v2/pkg/client/clientset/versioned"
	argoutil "github.com/argoproj/argo-cd/v2/util/argo"

	"github.com/argoproj/argo-cd/v2/pkg/apis/application"
)

const (
	// Rather than importing the whole argocd-notifications controller, just copying the const here
	//   https://github.com/argoproj-labs/argocd-notifications/blob/33d345fa838829bb50fca5c08523aba380d2c12b/pkg/controller/subscriptions.go#L12
	//   https://github.com/argoproj-labs/argocd-notifications/blob/33d345fa838829bb50fca5c08523aba380d2c12b/pkg/controller/state.go#L17
	NotifiedAnnotationKey             = "notified.notifications.argoproj.io"
	ReconcileRequeueOnValidationError = time.Minute * 3
)

var (
	defaultPreservedAnnotations = []string{
		NotifiedAnnotationKey,
		argov1alpha1.AnnotationKeyRefresh,
	}
)

// ApplicationSetReconciler reconciles a ApplicationSet object
type ApplicationSetReconciler struct {
	client.Client
	Scheme           *runtime.Scheme
	Recorder         record.EventRecorder
	Generators       map[string]generators.Generator
	ArgoDB           db.ArgoDB
	ArgoAppClientset appclientset.Interface
	KubeClientset    kubernetes.Interface
	utils.Policy
	utils.Renderer
	ArgoCDNamespace          string
	ApplicationSetNamespaces []string
	EnableProgressiveSyncs   bool
}

// +kubebuilder:rbac:groups=argoproj.io,resources=applicationsets,verbs=get;list;watch;create;update;patch;delete
// +kubebuilder:rbac:groups=argoproj.io,resources=applicationsets/status,verbs=get;update;patch

func (r *ApplicationSetReconciler) Reconcile(ctx context.Context, req ctrl.Request) (ctrl.Result, error) {
	logCtx := log.WithField("applicationset", req.NamespacedName)

	var applicationSetInfo argov1alpha1.ApplicationSet
	parametersGenerated := false

	if err := r.Get(ctx, req.NamespacedName, &applicationSetInfo); err != nil {
		if client.IgnoreNotFound(err) != nil {
			logCtx.WithError(err).Infof("unable to get ApplicationSet: '%v' ", err)
		}
		return ctrl.Result{}, client.IgnoreNotFound(err)
	}

	// Do not attempt to further reconcile the ApplicationSet if it is being deleted.
	if applicationSetInfo.ObjectMeta.DeletionTimestamp != nil {
		return ctrl.Result{}, nil
	}

	// Log a warning if there are unrecognized generators
	_ = utils.CheckInvalidGenerators(&applicationSetInfo)
	// desiredApplications is the main list of all expected Applications from all generators in this appset.
	desiredApplications, applicationSetReason, err := r.generateApplications(applicationSetInfo)
	if err != nil {
		_ = r.setApplicationSetStatusCondition(ctx,
			&applicationSetInfo,
			argov1alpha1.ApplicationSetCondition{
				Type:    argov1alpha1.ApplicationSetConditionErrorOccurred,
				Message: err.Error(),
				Reason:  string(applicationSetReason),
				Status:  argov1alpha1.ApplicationSetConditionStatusTrue,
			}, parametersGenerated,
		)
		return ctrl.Result{}, err
	}

	parametersGenerated = true

	validateErrors, err := r.validateGeneratedApplications(ctx, desiredApplications, applicationSetInfo)
	if err != nil {
		// While some generators may return an error that requires user intervention,
		// other generators reference external resources that may change to cause
		// the error to no longer occur. We thus log the error and requeue
		// with a timeout to give this another shot at a later time.
		//
		// Changes to watched resources will cause this to be reconciled sooner than
		// the RequeueAfter time.
		logCtx.Errorf("error occurred during application validation: %s", err.Error())

		_ = r.setApplicationSetStatusCondition(ctx,
			&applicationSetInfo,
			argov1alpha1.ApplicationSetCondition{
				Type:    argov1alpha1.ApplicationSetConditionErrorOccurred,
				Message: err.Error(),
				Reason:  argov1alpha1.ApplicationSetReasonApplicationValidationError,
				Status:  argov1alpha1.ApplicationSetConditionStatusTrue,
			}, parametersGenerated,
		)
		return ctrl.Result{RequeueAfter: ReconcileRequeueOnValidationError}, nil
	}

	// appMap is a name->app collection of Applications in this ApplicationSet.
	appMap := map[string]argov1alpha1.Application{}
	// appSyncMap tracks which apps will be synced during this reconciliation.
	appSyncMap := map[string]bool{}

	if r.EnableProgressiveSyncs && applicationSetInfo.Spec.Strategy != nil {
		applications, err := r.getCurrentApplications(ctx, applicationSetInfo)
		if err != nil {
			return ctrl.Result{}, fmt.Errorf("failed to get current applications for application set: %w", err)
		}

		for _, app := range applications {
			appMap[app.Name] = app
		}

		appSyncMap, err = r.performProgressiveSyncs(ctx, applicationSetInfo, applications, desiredApplications, appMap)
		if err != nil {
			return ctrl.Result{}, fmt.Errorf("failed to perform progressive sync reconciliation for application set: %w", err)
		}
	}

	var validApps []argov1alpha1.Application
	for i := range desiredApplications {
		if validateErrors[i] == nil {
			validApps = append(validApps, desiredApplications[i])
		}
	}

	if len(validateErrors) > 0 {
		var message string
		for _, v := range validateErrors {
			message = v.Error()
			logCtx.Errorf("validation error found during application validation: %s", message)
		}
		if len(validateErrors) > 1 {
			// Only the last message gets added to the appset status, to keep the size reasonable.
			message = fmt.Sprintf("%s (and %d more)", message, len(validateErrors)-1)
		}
		_ = r.setApplicationSetStatusCondition(ctx,
			&applicationSetInfo,
			argov1alpha1.ApplicationSetCondition{
				Type:    argov1alpha1.ApplicationSetConditionErrorOccurred,
				Message: message,
				Reason:  argov1alpha1.ApplicationSetReasonApplicationValidationError,
				Status:  argov1alpha1.ApplicationSetConditionStatusTrue,
			}, parametersGenerated,
		)
	}

	if r.EnableProgressiveSyncs {
		// trigger appropriate application syncs if RollingSync strategy is enabled
		if progressiveSyncsStrategyEnabled(&applicationSetInfo, "RollingSync") {
			validApps, err = r.syncValidApplications(ctx, &applicationSetInfo, appSyncMap, appMap, validApps)

			if err != nil {
				_ = r.setApplicationSetStatusCondition(ctx,
					&applicationSetInfo,
					argov1alpha1.ApplicationSetCondition{
						Type:    argov1alpha1.ApplicationSetConditionErrorOccurred,
						Message: err.Error(),
						Reason:  argov1alpha1.ApplicationSetReasonSyncApplicationError,
						Status:  argov1alpha1.ApplicationSetConditionStatusTrue,
					}, parametersGenerated,
				)
				return ctrl.Result{}, err
			}
		}
	}

	if r.Policy.Update() {
		err = r.createOrUpdateInCluster(ctx, applicationSetInfo, validApps)
		if err != nil {
			_ = r.setApplicationSetStatusCondition(ctx,
				&applicationSetInfo,
				argov1alpha1.ApplicationSetCondition{
					Type:    argov1alpha1.ApplicationSetConditionErrorOccurred,
					Message: err.Error(),
					Reason:  argov1alpha1.ApplicationSetReasonUpdateApplicationError,
					Status:  argov1alpha1.ApplicationSetConditionStatusTrue,
				}, parametersGenerated,
			)
			return ctrl.Result{}, err
		}
	} else {
		err = r.createInCluster(ctx, applicationSetInfo, validApps)
		if err != nil {
			_ = r.setApplicationSetStatusCondition(ctx,
				&applicationSetInfo,
				argov1alpha1.ApplicationSetCondition{
					Type:    argov1alpha1.ApplicationSetConditionErrorOccurred,
					Message: err.Error(),
					Reason:  argov1alpha1.ApplicationSetReasonCreateApplicationError,
					Status:  argov1alpha1.ApplicationSetConditionStatusTrue,
				}, parametersGenerated,
			)
			return ctrl.Result{}, err
		}
	}

	if r.Policy.Delete() {
		err = r.deleteInCluster(ctx, applicationSetInfo, desiredApplications)
		if err != nil {
			_ = r.setApplicationSetStatusCondition(ctx,
				&applicationSetInfo,
				argov1alpha1.ApplicationSetCondition{
					Type:    argov1alpha1.ApplicationSetConditionResourcesUpToDate,
					Message: err.Error(),
					Reason:  argov1alpha1.ApplicationSetReasonDeleteApplicationError,
					Status:  argov1alpha1.ApplicationSetConditionStatusTrue,
				}, parametersGenerated,
			)
			return ctrl.Result{}, err
		}
	}

	if applicationSetInfo.RefreshRequired() {
		delete(applicationSetInfo.Annotations, common.AnnotationApplicationSetRefresh)
		err := r.Client.Update(ctx, &applicationSetInfo)
		if err != nil {
			logCtx.Warnf("error occurred while updating ApplicationSet: %v", err)
			_ = r.setApplicationSetStatusCondition(ctx,
				&applicationSetInfo,
				argov1alpha1.ApplicationSetCondition{
					Type:    argov1alpha1.ApplicationSetConditionErrorOccurred,
					Message: err.Error(),
					Reason:  argov1alpha1.ApplicationSetReasonRefreshApplicationError,
					Status:  argov1alpha1.ApplicationSetConditionStatusTrue,
				}, parametersGenerated,
			)
			return ctrl.Result{}, err
		}
	}

	requeueAfter := r.getMinRequeueAfter(&applicationSetInfo)
	logCtx.WithField("requeueAfter", requeueAfter).Info("end reconcile")

	if len(validateErrors) == 0 {
		if err := r.setApplicationSetStatusCondition(ctx,
			&applicationSetInfo,
			argov1alpha1.ApplicationSetCondition{
				Type:    argov1alpha1.ApplicationSetConditionResourcesUpToDate,
				Message: "All applications have been generated successfully",
				Reason:  argov1alpha1.ApplicationSetReasonApplicationSetUpToDate,
				Status:  argov1alpha1.ApplicationSetConditionStatusTrue,
			}, parametersGenerated,
		); err != nil {
			return ctrl.Result{}, err
		}
	}

	return ctrl.Result{
		RequeueAfter: requeueAfter,
	}, nil
}

func getParametersGeneratedCondition(parametersGenerated bool, message string) argov1alpha1.ApplicationSetCondition {
	var paramtersGeneratedCondition argov1alpha1.ApplicationSetCondition
	if parametersGenerated {
		paramtersGeneratedCondition = argov1alpha1.ApplicationSetCondition{
			Type:    argov1alpha1.ApplicationSetConditionParametersGenerated,
			Message: "Successfully generated parameters for all Applications",
			Reason:  argov1alpha1.ApplicationSetReasonParametersGenerated,
			Status:  argov1alpha1.ApplicationSetConditionStatusTrue,
		}
	} else {
		paramtersGeneratedCondition = argov1alpha1.ApplicationSetCondition{
			Type:    argov1alpha1.ApplicationSetConditionParametersGenerated,
			Message: message,
			Reason:  argov1alpha1.ApplicationSetReasonErrorOccurred,
			Status:  argov1alpha1.ApplicationSetConditionStatusFalse,
		}
	}
	return paramtersGeneratedCondition
}

func getResourceUpToDateCondition(errorOccurred bool, message string, reason string) argov1alpha1.ApplicationSetCondition {
	var resourceUpToDateCondition argov1alpha1.ApplicationSetCondition
	if errorOccurred {
		resourceUpToDateCondition = argov1alpha1.ApplicationSetCondition{
			Type:    argov1alpha1.ApplicationSetConditionResourcesUpToDate,
			Message: message,
			Reason:  reason,
			Status:  argov1alpha1.ApplicationSetConditionStatusFalse,
		}
	} else {
		resourceUpToDateCondition = argov1alpha1.ApplicationSetCondition{
			Type:    argov1alpha1.ApplicationSetConditionResourcesUpToDate,
			Message: "ApplicationSet up to date",
			Reason:  argov1alpha1.ApplicationSetReasonApplicationSetUpToDate,
			Status:  argov1alpha1.ApplicationSetConditionStatusTrue,
		}
	}
	return resourceUpToDateCondition
}

func (r *ApplicationSetReconciler) setApplicationSetStatusCondition(ctx context.Context, applicationSet *argov1alpha1.ApplicationSet, condition argov1alpha1.ApplicationSetCondition, paramtersGenerated bool) error {
	// check if error occurred during reconcile process
	errOccurred := condition.Type == argov1alpha1.ApplicationSetConditionErrorOccurred

	var errOccurredCondition argov1alpha1.ApplicationSetCondition

	if errOccurred {
		errOccurredCondition = condition
	} else {
		errOccurredCondition = argov1alpha1.ApplicationSetCondition{
			Type:    argov1alpha1.ApplicationSetConditionErrorOccurred,
			Message: "Successfully generated parameters for all Applications",
			Reason:  argov1alpha1.ApplicationSetReasonApplicationSetUpToDate,
			Status:  argov1alpha1.ApplicationSetConditionStatusFalse,
		}
	}

	paramtersGeneratedCondition := getParametersGeneratedCondition(paramtersGenerated, condition.Message)
	resourceUpToDateCondition := getResourceUpToDateCondition(errOccurred, condition.Message, condition.Reason)

	newConditions := []argov1alpha1.ApplicationSetCondition{errOccurredCondition, paramtersGeneratedCondition, resourceUpToDateCondition}

	needToUpdateConditions := false
	for _, condition := range newConditions {
		// do nothing if appset already has same condition
		for _, c := range applicationSet.Status.Conditions {
			if c.Type == condition.Type && (c.Reason != condition.Reason || c.Status != condition.Status || c.Message != condition.Message) {
				needToUpdateConditions = true
				break
			}
		}
	}
	evaluatedTypes := map[argov1alpha1.ApplicationSetConditionType]bool{
		argov1alpha1.ApplicationSetConditionErrorOccurred:       true,
		argov1alpha1.ApplicationSetConditionParametersGenerated: true,
		argov1alpha1.ApplicationSetConditionResourcesUpToDate:   true,
	}

	if needToUpdateConditions || len(applicationSet.Status.Conditions) < 3 {
		// fetch updated Application Set object before updating it
		namespacedName := types.NamespacedName{Namespace: applicationSet.Namespace, Name: applicationSet.Name}
		if err := r.Get(ctx, namespacedName, applicationSet); err != nil {
			if client.IgnoreNotFound(err) != nil {
				return nil
			}
			return fmt.Errorf("error fetching updated application set: %v", err)
		}

		applicationSet.Status.SetConditions(
			newConditions, evaluatedTypes,
		)

		// Update the newly fetched object with new set of conditions
		err := r.Client.Status().Update(ctx, applicationSet)
		if err != nil && !apierr.IsNotFound(err) {
			return fmt.Errorf("unable to set application set condition: %v", err)
		}
	}

	return nil
}

// validateGeneratedApplications uses the Argo CD validation functions to verify the correctness of the
// generated applications.
func (r *ApplicationSetReconciler) validateGeneratedApplications(ctx context.Context, desiredApplications []argov1alpha1.Application, applicationSetInfo argov1alpha1.ApplicationSet) (map[int]error, error) {
	errorsByIndex := map[int]error{}
	namesSet := map[string]bool{}
	for i, app := range desiredApplications {

		if !namesSet[app.Name] {
			namesSet[app.Name] = true
		} else {
			errorsByIndex[i] = fmt.Errorf("ApplicationSet %s contains applications with duplicate name: %s", applicationSetInfo.Name, app.Name)
			continue
		}

		proj, err := r.ArgoAppClientset.ArgoprojV1alpha1().AppProjects(r.ArgoCDNamespace).Get(ctx, app.Spec.GetProject(), metav1.GetOptions{})
		if err != nil {
			if apierr.IsNotFound(err) {
				errorsByIndex[i] = fmt.Errorf("application references project %s which does not exist", app.Spec.Project)
				continue
			}
			return nil, err
		}

		if err := utils.ValidateDestination(ctx, &app.Spec.Destination, r.KubeClientset, r.ArgoCDNamespace); err != nil {
			errorsByIndex[i] = fmt.Errorf("application destination spec is invalid: %s", err.Error())
			continue
		}

		conditions, err := argoutil.ValidatePermissions(ctx, &app.Spec, proj, r.ArgoDB)
		if err != nil {
			return nil, err
		}
		if len(conditions) > 0 {
			errorsByIndex[i] = fmt.Errorf("application spec is invalid: %s", argoutil.FormatAppConditions(conditions))
			continue
		}

	}

	return errorsByIndex, nil
}

func (r *ApplicationSetReconciler) getMinRequeueAfter(applicationSetInfo *argov1alpha1.ApplicationSet) time.Duration {
	var res time.Duration
	for _, requestedGenerator := range applicationSetInfo.Spec.Generators {

		relevantGenerators := generators.GetRelevantGenerators(&requestedGenerator, r.Generators)

		for _, g := range relevantGenerators {
			t := g.GetRequeueAfter(&requestedGenerator)

			if res == 0 {
				res = t
			} else if t != 0 && t < res {
				res = t
			}
		}
	}

	return res
}

func getTempApplication(applicationSetTemplate argov1alpha1.ApplicationSetTemplate) *argov1alpha1.Application {
	var tmplApplication argov1alpha1.Application
	tmplApplication.Annotations = applicationSetTemplate.Annotations
	tmplApplication.Labels = applicationSetTemplate.Labels
	tmplApplication.Namespace = applicationSetTemplate.Namespace
	tmplApplication.Name = applicationSetTemplate.Name
	tmplApplication.Spec = applicationSetTemplate.Spec
	tmplApplication.Finalizers = applicationSetTemplate.Finalizers

	return &tmplApplication
}

func (r *ApplicationSetReconciler) generateApplications(applicationSetInfo argov1alpha1.ApplicationSet) ([]argov1alpha1.Application, argov1alpha1.ApplicationSetReasonType, error) {
	var res []argov1alpha1.Application

	var firstError error
	var applicationSetReason argov1alpha1.ApplicationSetReasonType

	for _, requestedGenerator := range applicationSetInfo.Spec.Generators {
		t, err := generators.Transform(requestedGenerator, r.Generators, applicationSetInfo.Spec.Template, &applicationSetInfo, map[string]interface{}{})
		if err != nil {
			log.WithError(err).WithField("generator", requestedGenerator).
				Error("error generating application from params")
			if firstError == nil {
				firstError = err
				applicationSetReason = argov1alpha1.ApplicationSetReasonApplicationParamsGenerationError
			}
			continue
		}

		for _, a := range t {
			tmplApplication := getTempApplication(a.Template)

			for _, p := range a.Params {
				app, err := r.Renderer.RenderTemplateParams(tmplApplication, applicationSetInfo.Spec.SyncPolicy, p, applicationSetInfo.Spec.GoTemplate)
				if err != nil {
					log.WithError(err).WithField("params", a.Params).WithField("generator", requestedGenerator).
						Error("error generating application from params")

					if firstError == nil {
						firstError = err
						applicationSetReason = argov1alpha1.ApplicationSetReasonRenderTemplateParamsError
					}
					continue
				}
				res = append(res, *app)
			}
		}

		log.WithField("generator", requestedGenerator).Infof("generated %d applications", len(res))
		log.WithField("generator", requestedGenerator).Debugf("apps from generator: %+v", res)
	}

	return res, applicationSetReason, firstError
}

<<<<<<< HEAD
func ignoreNotAllowedNamespaces(namespaces []string) predicate.Predicate {
	return predicate.Funcs{
		CreateFunc: func(e event.CreateEvent) bool {
			return glob.MatchStringInList(namespaces, e.Object.GetNamespace(), false)
		},
	}
}

func (r *ApplicationSetReconciler) SetupWithManager(mgr ctrl.Manager, enableProgressiveSyncs bool) error {
=======
func (r *ApplicationSetReconciler) SetupWithManager(mgr ctrl.Manager, enableProgressiveSyncs bool, maxConcurrentReconciliations int) error {
>>>>>>> 4484ce85
	if err := mgr.GetFieldIndexer().IndexField(context.TODO(), &argov1alpha1.Application{}, ".metadata.controller", func(rawObj client.Object) []string {
		// grab the job object, extract the owner...
		app := rawObj.(*argov1alpha1.Application)
		owner := metav1.GetControllerOf(app)
		if owner == nil {
			return nil
		}
		// ...make sure it's a application set...
		if owner.APIVersion != argov1alpha1.SchemeGroupVersion.String() || owner.Kind != "ApplicationSet" {
			return nil
		}

		// ...and if so, return it
		return []string{owner.Name}
	}); err != nil {
		return fmt.Errorf("error setting up with manager: %w", err)
	}

	ownsHandler := getOwnsHandlerPredicates(enableProgressiveSyncs)

	return ctrl.NewControllerManagedBy(mgr).WithOptions(controller.Options{
		MaxConcurrentReconciles: maxConcurrentReconciliations,
	}).For(&argov1alpha1.ApplicationSet{}).
		Owns(&argov1alpha1.Application{}, builder.WithPredicates(ownsHandler)).
		WithEventFilter(ignoreNotAllowedNamespaces(r.ApplicationSetNamespaces)).
		Watches(
			&source.Kind{Type: &corev1.Secret{}},
			&clusterSecretEventHandler{
				Client: mgr.GetClient(),
				Log:    log.WithField("type", "createSecretEventHandler"),
			}).
		// TODO: also watch Applications and respond on changes if we own them.
		Complete(r)
}

// createOrUpdateInCluster will create / update application resources in the cluster.
// - For new applications, it will call create
// - For existing application, it will call update
// The function also adds owner reference to all applications, and uses it to delete them.
func (r *ApplicationSetReconciler) createOrUpdateInCluster(ctx context.Context, applicationSet argov1alpha1.ApplicationSet, desiredApplications []argov1alpha1.Application) error {

	var firstError error
	// Creates or updates the application in appList
	for _, generatedApp := range desiredApplications {

		appLog := log.WithFields(log.Fields{"app": generatedApp.Name, "appSet": applicationSet.Name})
		generatedApp.Namespace = applicationSet.Namespace

		found := &argov1alpha1.Application{
			ObjectMeta: metav1.ObjectMeta{
				Name:      generatedApp.Name,
				Namespace: generatedApp.Namespace,
			},
			TypeMeta: metav1.TypeMeta{
				Kind:       application.ApplicationKind,
				APIVersion: "argoproj.io/v1alpha1",
			},
		}

		action, err := utils.CreateOrUpdate(ctx, r.Client, found, func() error {
			// Copy only the Application/ObjectMeta fields that are significant, from the generatedApp
			found.Spec = generatedApp.Spec

			// allow setting the Operation field to trigger a sync operation on an Application
			if generatedApp.Operation != nil {
				found.Operation = generatedApp.Operation
			}

			preservedAnnotations := make([]string, 0)
			if applicationSet.Spec.PreservedFields != nil {
				preservedAnnotations = append(preservedAnnotations, applicationSet.Spec.PreservedFields.Annotations...)
			}
			// Preserve specially treated argo cd annotations:
			// * https://github.com/argoproj/applicationset/issues/180
			// * https://github.com/argoproj/argo-cd/issues/10500
			preservedAnnotations = append(preservedAnnotations, defaultPreservedAnnotations...)

			for _, key := range preservedAnnotations {
				if state, exists := found.ObjectMeta.Annotations[key]; exists {
					if generatedApp.Annotations == nil {
						generatedApp.Annotations = map[string]string{}
					}
					generatedApp.Annotations[key] = state
				}
			}
			found.ObjectMeta.Annotations = generatedApp.Annotations

			found.ObjectMeta.Finalizers = generatedApp.Finalizers
			found.ObjectMeta.Labels = generatedApp.Labels
			return controllerutil.SetControllerReference(&applicationSet, found, r.Scheme)
		})

		if err != nil {
			appLog.WithError(err).WithField("action", action).Errorf("failed to %s Application", action)
			if firstError == nil {
				firstError = err
			}
			continue
		}

		r.Recorder.Eventf(&applicationSet, corev1.EventTypeNormal, fmt.Sprint(action), "%s Application %q", action, generatedApp.Name)
		appLog.Logf(log.InfoLevel, "%s Application", action)
	}
	return firstError
}

// createInCluster will filter from the desiredApplications only the application that needs to be created
// Then it will call createOrUpdateInCluster to do the actual create
func (r *ApplicationSetReconciler) createInCluster(ctx context.Context, applicationSet argov1alpha1.ApplicationSet, desiredApplications []argov1alpha1.Application) error {

	var createApps []argov1alpha1.Application
	current, err := r.getCurrentApplications(ctx, applicationSet)
	if err != nil {
		return fmt.Errorf("error getting current applications: %w", err)
	}

	m := make(map[string]bool) // Will holds the app names that are current in the cluster

	for _, app := range current {
		m[app.Name] = true
	}

	// filter applications that are not in m[string]bool (new to the cluster)
	for _, app := range desiredApplications {
		_, exists := m[app.Name]

		if !exists {
			createApps = append(createApps, app)
		}
	}

	return r.createOrUpdateInCluster(ctx, applicationSet, createApps)
}

func (r *ApplicationSetReconciler) getCurrentApplications(_ context.Context, applicationSet argov1alpha1.ApplicationSet) ([]argov1alpha1.Application, error) {
	// TODO: Should this use the context param?
	var current argov1alpha1.ApplicationList
	err := r.Client.List(context.Background(), &current, client.MatchingFields{".metadata.controller": applicationSet.Name})

	if err != nil {
		return nil, err
	}

	return current.Items, nil
}

// deleteInCluster will delete Applications that are currently on the cluster, but not in appList.
// The function must be called after all generators had been called and generated applications
func (r *ApplicationSetReconciler) deleteInCluster(ctx context.Context, applicationSet argov1alpha1.ApplicationSet, desiredApplications []argov1alpha1.Application) error {
	// settingsMgr := settings.NewSettingsManager(context.TODO(), r.KubeClientset, applicationSet.Namespace)
	// argoDB := db.NewDB(applicationSet.Namespace, settingsMgr, r.KubeClientset)
	// clusterList, err := argoDB.ListClusters(ctx)
	clusterList, err := utils.ListClusters(ctx, r.KubeClientset, r.ArgoCDNamespace)
	if err != nil {
		return fmt.Errorf("error listing clusters: %w", err)
	}

	// Save current applications to be able to delete the ones that are not in appList
	current, err := r.getCurrentApplications(ctx, applicationSet)
	if err != nil {
		return fmt.Errorf("error getting current applications: %w", err)
	}

	m := make(map[string]bool) // Will holds the app names in appList for the deletion process

	for _, app := range desiredApplications {
		m[app.Name] = true
	}

	// Delete apps that are not in m[string]bool
	var firstError error
	for _, app := range current {
		appLog := log.WithFields(log.Fields{"app": app.Name, "appSet": applicationSet.Name})
		_, exists := m[app.Name]

		if !exists {

			// Removes the Argo CD resources finalizer if the application contains an invalid target (eg missing cluster)
			err := r.removeFinalizerOnInvalidDestination(ctx, applicationSet, &app, clusterList, appLog)
			if err != nil {
				appLog.WithError(err).Error("failed to update Application")
				if firstError != nil {
					firstError = err
				}
				continue
			}

			err = r.Client.Delete(ctx, &app)
			if err != nil {
				appLog.WithError(err).Error("failed to delete Application")
				if firstError != nil {
					firstError = err
				}
				continue
			}
			r.Recorder.Eventf(&applicationSet, corev1.EventTypeNormal, "Deleted", "Deleted Application %q", app.Name)
			appLog.Log(log.InfoLevel, "Deleted application")
		}
	}
	return firstError
}

// removeFinalizerOnInvalidDestination removes the Argo CD resources finalizer if the application contains an invalid target (eg missing cluster)
func (r *ApplicationSetReconciler) removeFinalizerOnInvalidDestination(ctx context.Context, applicationSet argov1alpha1.ApplicationSet, app *argov1alpha1.Application, clusterList *argov1alpha1.ClusterList, appLog *log.Entry) error {

	// Only check if the finalizers need to be removed IF there are finalizers to remove
	if len(app.Finalizers) == 0 {
		return nil
	}

	var validDestination bool

	// Detect if the destination is invalid (name doesn't correspond to a matching cluster)
	if err := utils.ValidateDestination(ctx, &app.Spec.Destination, r.KubeClientset, r.ArgoCDNamespace); err != nil {
		appLog.Warnf("The destination cluster for %s couldn't be found: %v", app.Name, err)
		validDestination = false
	} else {

		// Detect if the destination's server field does not match an existing cluster

		matchingCluster := false
		for _, cluster := range clusterList.Items {

			// Server fields must match. Note that ValidateDestination ensures that the server field is set, if applicable.
			if app.Spec.Destination.Server != cluster.Server {
				continue
			}

			// The name must match, if it is not empty
			if app.Spec.Destination.Name != "" && cluster.Name != app.Spec.Destination.Name {
				continue
			}

			matchingCluster = true
			break
		}

		if !matchingCluster {
			appLog.Warnf("A match for the destination cluster for %s, by server url, couldn't be found.", app.Name)
		}

		validDestination = matchingCluster
	}
	// If the destination is invalid (for example the cluster is no longer defined), then remove
	// the application finalizers to avoid triggering Argo CD bug #5817
	if !validDestination {

		// Filter out the Argo CD finalizer from the finalizer list
		var newFinalizers []string
		for _, existingFinalizer := range app.Finalizers {
			if existingFinalizer != argov1alpha1.ResourcesFinalizerName { // only remove this one
				newFinalizers = append(newFinalizers, existingFinalizer)
			}
		}

		// If the finalizer length changed (due to filtering out an Argo finalizer), update the finalizer list on the app
		if len(newFinalizers) != len(app.Finalizers) {
			app.Finalizers = newFinalizers

			r.Recorder.Eventf(&applicationSet, corev1.EventTypeNormal, "Updated", "Updated Application %q finalizer before deletion, because application has an invalid destination", app.Name)
			appLog.Log(log.InfoLevel, "Updating application finalizer before deletion, because application has an invalid destination")

			err := r.Client.Update(ctx, app, &client.UpdateOptions{})
			if err != nil {
				return fmt.Errorf("error updating finalizers: %w", err)
			}
		}
	}

	return nil
}

func (r *ApplicationSetReconciler) performProgressiveSyncs(ctx context.Context, appset argov1alpha1.ApplicationSet, applications []argov1alpha1.Application, desiredApplications []argov1alpha1.Application, appMap map[string]argov1alpha1.Application) (map[string]bool, error) {

	appDependencyList, appStepMap, err := r.buildAppDependencyList(ctx, appset, desiredApplications)
	if err != nil {
		return nil, fmt.Errorf("failed to build app dependency list: %w", err)
	}

	_, err = r.updateApplicationSetApplicationStatus(ctx, &appset, applications, appStepMap)
	if err != nil {
		return nil, fmt.Errorf("failed to update applicationset app status: %w", err)
	}

	log.Infof("ApplicationSet %v step list:", appset.Name)
	for i, step := range appDependencyList {
		log.Infof("step %v: %+v", i+1, step)
	}

	appSyncMap, err := r.buildAppSyncMap(ctx, appset, appDependencyList, appMap)
	if err != nil {
		return nil, fmt.Errorf("failed to build app sync map: %w", err)
	}

	log.Infof("Application allowed to sync before maxUpdate?: %+v", appSyncMap)

	_, err = r.updateApplicationSetApplicationStatusProgress(ctx, &appset, appSyncMap, appStepMap, appMap)
	if err != nil {
		return nil, fmt.Errorf("failed to update applicationset application status progress: %w", err)
	}

	_, err = r.updateApplicationSetApplicationStatusConditions(ctx, &appset)
	if err != nil {
		return nil, fmt.Errorf("failed to update applicationset application status conditions: %w", err)
	}

	return appSyncMap, nil
}

// this list tracks which Applications belong to each RollingUpdate step
func (r *ApplicationSetReconciler) buildAppDependencyList(ctx context.Context, applicationSet argov1alpha1.ApplicationSet, applications []argov1alpha1.Application) ([][]string, map[string]int, error) {

	if applicationSet.Spec.Strategy == nil || applicationSet.Spec.Strategy.Type == "" || applicationSet.Spec.Strategy.Type == "AllAtOnce" {
		return [][]string{}, map[string]int{}, nil
	}

	steps := []argov1alpha1.ApplicationSetRolloutStep{}
	if progressiveSyncsStrategyEnabled(&applicationSet, "RollingSync") {
		steps = applicationSet.Spec.Strategy.RollingSync.Steps
	}

	appDependencyList := make([][]string, 0)
	for range steps {
		appDependencyList = append(appDependencyList, make([]string, 0))
	}

	appStepMap := map[string]int{}

	// use applicationLabelSelectors to filter generated Applications into steps and status by name
	for _, app := range applications {
		for i, step := range steps {

			selected := true // default to true, assuming the current Application is a match for the given step matchExpression

			allNotInMatched := true // needed to support correct AND behavior between multiple NotIn MatchExpressions
			notInUsed := false      // since we default to allNotInMatched == true, track whether a NotIn expression was actually used

			for _, matchExpression := range step.MatchExpressions {

				if matchExpression.Operator == "In" {
					if val, ok := app.Labels[matchExpression.Key]; ok {
						valueMatched := labelMatchedExpression(val, matchExpression)

						if !valueMatched { // none of the matchExpression values was a match with the Application'ss labels
							selected = false
							break
						}
					} else {
						selected = false // no matching label key with In means this Application will not be included in the current step
						break
					}
				} else if matchExpression.Operator == "NotIn" {
					notInUsed = true // a NotIn selector was used in this matchExpression
					if val, ok := app.Labels[matchExpression.Key]; ok {
						valueMatched := labelMatchedExpression(val, matchExpression)

						if !valueMatched { // none of the matchExpression values was a match with the Application's labels
							allNotInMatched = false
						}
					} else {
						allNotInMatched = false // no matching label key with NotIn means this Application may still be included in the current step
					}
				} else { // handle invalid operator selection
					log.Warnf("skipping AppSet rollingUpdate step Application selection for %q, invalid matchExpression operator provided: %q ", applicationSet.Name, matchExpression.Operator)
					selected = false
					break
				}
			}

			if notInUsed && allNotInMatched { // check if all NotIn Expressions matched, if so exclude this Application
				selected = false
			}

			if selected {
				appDependencyList[i] = append(appDependencyList[i], app.Name)
				if val, ok := appStepMap[app.Name]; ok {
					log.Warnf("AppSet '%v' has a invalid matchExpression that selects Application '%v' label twice, in steps %v and %v", applicationSet.Name, app.Name, val+1, i+1)
				} else {
					appStepMap[app.Name] = i
				}
			}
		}
	}

	return appDependencyList, appStepMap, nil
}

func labelMatchedExpression(val string, matchExpression argov1alpha1.ApplicationMatchExpression) bool {
	valueMatched := false
	for _, value := range matchExpression.Values {
		if val == value {
			valueMatched = true
			break
		}
	}
	return valueMatched
}

// this map is used to determine which stage of Applications are ready to be updated in the reconciler loop
func (r *ApplicationSetReconciler) buildAppSyncMap(ctx context.Context, applicationSet argov1alpha1.ApplicationSet, appDependencyList [][]string, appMap map[string]argov1alpha1.Application) (map[string]bool, error) {
	appSyncMap := map[string]bool{}
	syncEnabled := true

	// healthy stages and the first non-healthy stage should have sync enabled
	// every stage after should have sync disabled

	for i := range appDependencyList {
		// set the syncEnabled boolean for every Application in the current step
		for _, appName := range appDependencyList[i] {
			appSyncMap[appName] = syncEnabled
		}

		// detect if we need to halt before progressing to the next step
		for _, appName := range appDependencyList[i] {

			idx := findApplicationStatusIndex(applicationSet.Status.ApplicationStatus, appName)
			if idx == -1 {
				// no Application status found, likely because the Application is being newly created
				syncEnabled = false
				break
			}

			appStatus := applicationSet.Status.ApplicationStatus[idx]

			if app, ok := appMap[appName]; ok {

				syncEnabled = appSyncEnabledForNextStep(&applicationSet, app, appStatus)
				if !syncEnabled {
					break
				}
			} else {
				// application name not found in the list of applications managed by this ApplicationSet, maybe because it's being deleted
				syncEnabled = false
				break
			}
		}
	}

	return appSyncMap, nil
}

func appSyncEnabledForNextStep(appset *argov1alpha1.ApplicationSet, app argov1alpha1.Application, appStatus argov1alpha1.ApplicationSetApplicationStatus) bool {

	if progressiveSyncsStrategyEnabled(appset, "RollingSync") {
		// we still need to complete the current step if the Application is not yet Healthy or there are still pending Application changes
		return isApplicationHealthy(app) && appStatus.Status == "Healthy"
	}

	return true
}

func progressiveSyncsStrategyEnabled(appset *argov1alpha1.ApplicationSet, strategyType string) bool {
	if appset.Spec.Strategy == nil || appset.Spec.Strategy.Type != strategyType {
		return false
	}

	if strategyType == "RollingSync" && appset.Spec.Strategy.RollingSync == nil {
		return false
	}

	return true
}

func isApplicationHealthy(app argov1alpha1.Application) bool {
	healthStatusString, syncStatusString, operationPhaseString := statusStrings(app)

	if healthStatusString == "Healthy" && syncStatusString != "OutOfSync" && (operationPhaseString == "Succeeded" || operationPhaseString == "") {
		return true
	}
	return false
}

func statusStrings(app argov1alpha1.Application) (string, string, string) {
	healthStatusString := string(app.Status.Health.Status)
	syncStatusString := string(app.Status.Sync.Status)
	operationPhaseString := ""
	if app.Status.OperationState != nil {
		operationPhaseString = string(app.Status.OperationState.Phase)
	}

	return healthStatusString, syncStatusString, operationPhaseString
}

// check the status of each Application's status and promote Applications to the next status if needed
func (r *ApplicationSetReconciler) updateApplicationSetApplicationStatus(ctx context.Context, applicationSet *argov1alpha1.ApplicationSet, applications []argov1alpha1.Application, appStepMap map[string]int) ([]argov1alpha1.ApplicationSetApplicationStatus, error) {

	now := metav1.Now()
	appStatuses := make([]argov1alpha1.ApplicationSetApplicationStatus, 0, len(applications))

	for _, app := range applications {

		healthStatusString, syncStatusString, operationPhaseString := statusStrings(app)

		idx := findApplicationStatusIndex(applicationSet.Status.ApplicationStatus, app.Name)

		currentAppStatus := argov1alpha1.ApplicationSetApplicationStatus{}

		if idx == -1 {
			// AppStatus not found, set default status of "Waiting"
			currentAppStatus = argov1alpha1.ApplicationSetApplicationStatus{
				Application:        app.Name,
				LastTransitionTime: &now,
				Message:            "No Application status found, defaulting status to Waiting.",
				Status:             "Waiting",
				Step:               fmt.Sprint(appStepMap[app.Name] + 1),
			}
		} else {
			// we have an existing AppStatus
			currentAppStatus = applicationSet.Status.ApplicationStatus[idx]
		}

		appOutdated := false
		if progressiveSyncsStrategyEnabled(applicationSet, "RollingSync") {
			appOutdated = syncStatusString == "OutOfSync"
		}

		if appOutdated && currentAppStatus.Status != "Waiting" && currentAppStatus.Status != "Pending" {
			log.Infof("Application %v is outdated, updating its ApplicationSet status to Waiting", app.Name)
			currentAppStatus.LastTransitionTime = &now
			currentAppStatus.Status = "Waiting"
			currentAppStatus.Message = "Application has pending changes, setting status to Waiting."
			currentAppStatus.Step = fmt.Sprint(appStepMap[currentAppStatus.Application] + 1)
		}

		if currentAppStatus.Status == "Pending" {
			if operationPhaseString == "Succeeded" && app.Status.OperationState.StartedAt.After(currentAppStatus.LastTransitionTime.Time) {
				log.Infof("Application %v has completed a sync successfully, updating its ApplicationSet status to Progressing", app.Name)
				currentAppStatus.LastTransitionTime = &now
				currentAppStatus.Status = "Progressing"
				currentAppStatus.Message = "Application resource completed a sync successfully, updating status from Pending to Progressing."
				currentAppStatus.Step = fmt.Sprint(appStepMap[currentAppStatus.Application] + 1)
			} else if operationPhaseString == "Running" || healthStatusString == "Progressing" {
				log.Infof("Application %v has entered Progressing status, updating its ApplicationSet status to Progressing", app.Name)
				currentAppStatus.LastTransitionTime = &now
				currentAppStatus.Status = "Progressing"
				currentAppStatus.Message = "Application resource became Progressing, updating status from Pending to Progressing."
				currentAppStatus.Step = fmt.Sprint(appStepMap[currentAppStatus.Application] + 1)
			}
		}

		if currentAppStatus.Status == "Waiting" && isApplicationHealthy(app) {
			log.Infof("Application %v is already synced and healthy, updating its ApplicationSet status to Healthy", app.Name)
			currentAppStatus.LastTransitionTime = &now
			currentAppStatus.Status = healthStatusString
			currentAppStatus.Message = "Application resource is already Healthy, updating status from Waiting to Healthy."
			currentAppStatus.Step = fmt.Sprint(appStepMap[currentAppStatus.Application] + 1)
		}

		if currentAppStatus.Status == "Progressing" && isApplicationHealthy(app) {
			log.Infof("Application %v has completed Progressing status, updating its ApplicationSet status to Healthy", app.Name)
			currentAppStatus.LastTransitionTime = &now
			currentAppStatus.Status = healthStatusString
			currentAppStatus.Message = "Application resource became Healthy, updating status from Progressing to Healthy."
			currentAppStatus.Step = fmt.Sprint(appStepMap[currentAppStatus.Application] + 1)
		}

		appStatuses = append(appStatuses, currentAppStatus)
	}

	err := r.setAppSetApplicationStatus(ctx, applicationSet, appStatuses)
	if err != nil {
		return nil, fmt.Errorf("failed to set AppSet application statuses: %w", err)
	}

	return appStatuses, nil
}

// check Applications that are in Waiting status and promote them to Pending if needed
func (r *ApplicationSetReconciler) updateApplicationSetApplicationStatusProgress(ctx context.Context, applicationSet *argov1alpha1.ApplicationSet, appSyncMap map[string]bool, appStepMap map[string]int, appMap map[string]argov1alpha1.Application) ([]argov1alpha1.ApplicationSetApplicationStatus, error) {
	now := metav1.Now()

	appStatuses := make([]argov1alpha1.ApplicationSetApplicationStatus, 0, len(applicationSet.Status.ApplicationStatus))

	// if we have no RollingUpdate steps, clear out the existing ApplicationStatus entries
	if applicationSet.Spec.Strategy != nil && applicationSet.Spec.Strategy.Type != "" && applicationSet.Spec.Strategy.Type != "AllAtOnce" {
		updateCountMap := []int{}
		totalCountMap := []int{}

		length := 0
		if progressiveSyncsStrategyEnabled(applicationSet, "RollingSync") {
			length = len(applicationSet.Spec.Strategy.RollingSync.Steps)
		}
		for s := 0; s < length; s++ {
			updateCountMap = append(updateCountMap, 0)
			totalCountMap = append(totalCountMap, 0)
		}

		// populate updateCountMap with counts of existing Pending and Progressing Applications
		for _, appStatus := range applicationSet.Status.ApplicationStatus {
			totalCountMap[appStepMap[appStatus.Application]] += 1

			if progressiveSyncsStrategyEnabled(applicationSet, "RollingSync") {
				if appStatus.Status == "Pending" || appStatus.Status == "Progressing" {
					updateCountMap[appStepMap[appStatus.Application]] += 1
				}
			}
		}

		for _, appStatus := range applicationSet.Status.ApplicationStatus {

			maxUpdateAllowed := true
			maxUpdate := &intstr.IntOrString{}
			if progressiveSyncsStrategyEnabled(applicationSet, "RollingSync") {
				maxUpdate = applicationSet.Spec.Strategy.RollingSync.Steps[appStepMap[appStatus.Application]].MaxUpdate
			}

			// by default allow all applications to update if maxUpdate is unset
			if maxUpdate != nil {
				maxUpdateVal, err := intstr.GetScaledValueFromIntOrPercent(maxUpdate, totalCountMap[appStepMap[appStatus.Application]], false)
				if err != nil {
					log.Warnf("AppSet '%v' has a invalid maxUpdate value '%+v', ignoring maxUpdate logic for this step: %v", applicationSet.Name, maxUpdate, err)
				}

				// ensure that percentage values greater than 0% always result in at least 1 Application being selected
				if maxUpdate.Type == intstr.String && maxUpdate.StrVal != "0%" && maxUpdateVal < 1 {
					maxUpdateVal = 1
				}

				if updateCountMap[appStepMap[appStatus.Application]] >= maxUpdateVal {
					maxUpdateAllowed = false
					log.Infof("Application %v is not allowed to update yet, %v/%v Applications already updating in step %v in AppSet %v", appStatus.Application, updateCountMap[appStepMap[appStatus.Application]], maxUpdateVal, appStepMap[appStatus.Application]+1, applicationSet.Name)
				}

			}

			if appStatus.Status == "Waiting" && appSyncMap[appStatus.Application] && maxUpdateAllowed {
				log.Infof("Application %v moved to Pending status, watching for the Application to start Progressing", appStatus.Application)
				appStatus.LastTransitionTime = &now
				appStatus.Status = "Pending"
				appStatus.Message = "Application moved to Pending status, watching for the Application resource to start Progressing."
				appStatus.Step = fmt.Sprint(appStepMap[appStatus.Application] + 1)

				updateCountMap[appStepMap[appStatus.Application]] += 1
			}

			appStatuses = append(appStatuses, appStatus)
		}
	}

	err := r.setAppSetApplicationStatus(ctx, applicationSet, appStatuses)
	if err != nil {
		return nil, fmt.Errorf("failed to set AppSet app status: %w", err)
	}

	return appStatuses, nil
}

func (r *ApplicationSetReconciler) updateApplicationSetApplicationStatusConditions(ctx context.Context, applicationSet *argov1alpha1.ApplicationSet) ([]argov1alpha1.ApplicationSetCondition, error) {

	appSetProgressing := false
	for _, appStatus := range applicationSet.Status.ApplicationStatus {
		if appStatus.Status != "Healthy" {
			appSetProgressing = true
			break
		}
	}

	appSetConditionProgressing := false
	for _, appSetCondition := range applicationSet.Status.Conditions {
		if appSetCondition.Type == argov1alpha1.ApplicationSetConditionRolloutProgressing && appSetCondition.Status == argov1alpha1.ApplicationSetConditionStatusTrue {
			appSetConditionProgressing = true
			break
		}
	}

	if appSetProgressing && !appSetConditionProgressing {
		_ = r.setApplicationSetStatusCondition(ctx,
			applicationSet,
			argov1alpha1.ApplicationSetCondition{
				Type:    argov1alpha1.ApplicationSetConditionRolloutProgressing,
				Message: "ApplicationSet Rollout Rollout started",
				Reason:  argov1alpha1.ApplicationSetReasonApplicationSetModified,
				Status:  argov1alpha1.ApplicationSetConditionStatusTrue,
			}, false,
		)
	} else if !appSetProgressing && appSetConditionProgressing {
		_ = r.setApplicationSetStatusCondition(ctx,
			applicationSet,
			argov1alpha1.ApplicationSetCondition{
				Type:    argov1alpha1.ApplicationSetConditionRolloutProgressing,
				Message: "ApplicationSet Rollout Rollout complete",
				Reason:  argov1alpha1.ApplicationSetReasonApplicationSetRolloutComplete,
				Status:  argov1alpha1.ApplicationSetConditionStatusFalse,
			}, false,
		)
	}

	return applicationSet.Status.Conditions, nil
}

func findApplicationStatusIndex(appStatuses []argov1alpha1.ApplicationSetApplicationStatus, application string) int {
	for i := range appStatuses {
		if appStatuses[i].Application == application {
			return i
		}
	}
	return -1
}

// setApplicationSetApplicationStatus updates the ApplicatonSet's status field
// with any new/changed Application statuses.
func (r *ApplicationSetReconciler) setAppSetApplicationStatus(ctx context.Context, applicationSet *argov1alpha1.ApplicationSet, applicationStatuses []argov1alpha1.ApplicationSetApplicationStatus) error {
	needToUpdateStatus := false
	for i := range applicationStatuses {
		appStatus := applicationStatuses[i]
		idx := findApplicationStatusIndex(applicationSet.Status.ApplicationStatus, appStatus.Application)
		if idx == -1 {
			needToUpdateStatus = true
			break
		}
		currentStatus := applicationSet.Status.ApplicationStatus[idx]
		if currentStatus.Message != appStatus.Message || currentStatus.Status != appStatus.Status {
			needToUpdateStatus = true
			break
		}
	}

	if needToUpdateStatus {
		// fetch updated Application Set object before updating it
		namespacedName := types.NamespacedName{Namespace: applicationSet.Namespace, Name: applicationSet.Name}
		if err := r.Get(ctx, namespacedName, applicationSet); err != nil {
			if client.IgnoreNotFound(err) != nil {
				return nil
			}
			return fmt.Errorf("error fetching updated application set: %v", err)
		}

		for i := range applicationStatuses {
			applicationSet.Status.SetApplicationStatus(applicationStatuses[i])
		}

		// Update the newly fetched object with new set of ApplicationStatus
		err := r.Client.Status().Update(ctx, applicationSet)
		if err != nil {

			log.Errorf("unable to set application set status: %v", err)
			return fmt.Errorf("unable to set application set status: %v", err)
		}

		if err := r.Get(ctx, namespacedName, applicationSet); err != nil {
			if client.IgnoreNotFound(err) != nil {
				return nil
			}
			return fmt.Errorf("error fetching updated application set: %v", err)
		}
	}

	return nil
}

func (r *ApplicationSetReconciler) syncValidApplications(ctx context.Context, applicationSet *argov1alpha1.ApplicationSet, appSyncMap map[string]bool, appMap map[string]argov1alpha1.Application, validApps []argov1alpha1.Application) ([]argov1alpha1.Application, error) {
	rolloutApps := []argov1alpha1.Application{}
	for i := range validApps {
		pruneEnabled := false

		// ensure that Applications generated with RollingSync do not have an automated sync policy, since the AppSet controller will handle triggering the sync operation instead
		if validApps[i].Spec.SyncPolicy != nil && validApps[i].Spec.SyncPolicy.Automated != nil {
			pruneEnabled = validApps[i].Spec.SyncPolicy.Automated.Prune
			validApps[i].Spec.SyncPolicy.Automated = nil
		}

		appSetStatusPending := false
		idx := findApplicationStatusIndex(applicationSet.Status.ApplicationStatus, validApps[i].Name)
		if idx > -1 && applicationSet.Status.ApplicationStatus[idx].Status == "Pending" {
			// only trigger a sync for Applications that are in Pending status, since this is governed by maxUpdate
			appSetStatusPending = true
		}

		// check appSyncMap to determine which Applications are ready to be updated and which should be skipped
		if appSyncMap[validApps[i].Name] && appMap[validApps[i].Name].Status.Sync.Status == "OutOfSync" && appSetStatusPending {
			log.Infof("triggering sync for application: %v, prune enabled: %v", validApps[i].Name, pruneEnabled)
			validApps[i], _ = syncApplication(validApps[i], pruneEnabled)
		}
		rolloutApps = append(rolloutApps, validApps[i])
	}
	return rolloutApps, nil
}

// used by the RollingSync Progressive Sync strategy to trigger a sync of a particular Application resource
func syncApplication(application argov1alpha1.Application, prune bool) (argov1alpha1.Application, error) {

	operation := argov1alpha1.Operation{
		InitiatedBy: argov1alpha1.OperationInitiator{
			Username:  "applicationset-controller",
			Automated: true,
		},
		Info: []*argov1alpha1.Info{
			{
				Name:  "Reason",
				Value: "ApplicationSet RollingSync triggered a sync of this Application resource.",
			},
		},
		Sync: &argov1alpha1.SyncOperation{},
	}

	if application.Spec.SyncPolicy != nil {
		if application.Spec.SyncPolicy.Retry != nil {
			operation.Retry = *application.Spec.SyncPolicy.Retry
		}
		if application.Spec.SyncPolicy.SyncOptions != nil {
			operation.Sync.SyncOptions = application.Spec.SyncPolicy.SyncOptions
		}
		operation.Sync.Prune = prune
	}
	application.Operation = &operation

	return application, nil
}

func getOwnsHandlerPredicates(enableProgressiveSyncs bool) predicate.Funcs {
	return predicate.Funcs{
		CreateFunc: func(e event.CreateEvent) bool {
			// if we are the owner and there is a create event, we most likely created it and do not need to
			// re-reconcile
			log.Debugln("received create event from owning an application")
			return false
		},
		DeleteFunc: func(e event.DeleteEvent) bool {
			log.Debugln("received delete event from owning an application")
			return true
		},
		UpdateFunc: func(e event.UpdateEvent) bool {
			log.Debugln("received update event from owning an application")
			appOld, isApp := e.ObjectOld.(*argov1alpha1.Application)
			if !isApp {
				return false
			}
			appNew, isApp := e.ObjectNew.(*argov1alpha1.Application)
			if !isApp {
				return false
			}
			requeue := shouldRequeueApplicationSet(appOld, appNew, enableProgressiveSyncs)
			log.Debugf("requeue: %t caused by application %s\n", requeue, appNew.Name)
			return requeue
		},
		GenericFunc: func(e event.GenericEvent) bool {
			log.Debugln("received generic event from owning an application")
			return true
		},
	}
}

// shouldRequeueApplicationSet determines when we want to requeue an ApplicationSet for reconciling based on an owned
// application change
// The applicationset controller owns a subset of the Application CR.
// We do not need to re-reconcile if parts of the application change outside the applicationset's control.
// An example being, Application.ApplicationStatus.ReconciledAt which gets updated by the application controller.
// Additionally, Application.ObjectMeta.ResourceVersion and Application.ObjectMeta.Generation which are set by K8s.
func shouldRequeueApplicationSet(appOld *argov1alpha1.Application, appNew *argov1alpha1.Application, enableProgressiveSyncs bool) bool {
	if appOld == nil || appNew == nil {
		return false
	}

	// the applicationset controller owns the application spec, labels, annotations, and finalizers on the applications
	if !reflect.DeepEqual(appOld.Spec, appNew.Spec) ||
		!reflect.DeepEqual(appOld.ObjectMeta.GetAnnotations(), appNew.ObjectMeta.GetAnnotations()) ||
		!reflect.DeepEqual(appOld.ObjectMeta.GetLabels(), appNew.ObjectMeta.GetLabels()) ||
		!reflect.DeepEqual(appOld.ObjectMeta.GetFinalizers(), appNew.ObjectMeta.GetFinalizers()) {
		return true
	}

	// progressive syncs use the application status for updates. if they differ, requeue to trigger the next progression
	if enableProgressiveSyncs {
		if appOld.Status.Health.Status != appNew.Status.Health.Status || appOld.Status.Sync.Status != appNew.Status.Sync.Status {
			return true
		}

		if appOld.Status.OperationState != nil && appNew.Status.OperationState != nil {
			if appOld.Status.OperationState.Phase != appNew.Status.OperationState.Phase ||
				appOld.Status.OperationState.StartedAt != appNew.Status.OperationState.StartedAt {
				return true
			}
		}
	}

	return false
}

var _ handler.EventHandler = &clusterSecretEventHandler{}<|MERGE_RESOLUTION|>--- conflicted
+++ resolved
@@ -521,7 +521,6 @@
 	return res, applicationSetReason, firstError
 }
 
-<<<<<<< HEAD
 func ignoreNotAllowedNamespaces(namespaces []string) predicate.Predicate {
 	return predicate.Funcs{
 		CreateFunc: func(e event.CreateEvent) bool {
@@ -530,10 +529,7 @@
 	}
 }
 
-func (r *ApplicationSetReconciler) SetupWithManager(mgr ctrl.Manager, enableProgressiveSyncs bool) error {
-=======
 func (r *ApplicationSetReconciler) SetupWithManager(mgr ctrl.Manager, enableProgressiveSyncs bool, maxConcurrentReconciliations int) error {
->>>>>>> 4484ce85
 	if err := mgr.GetFieldIndexer().IndexField(context.TODO(), &argov1alpha1.Application{}, ".metadata.controller", func(rawObj client.Object) []string {
 		// grab the job object, extract the owner...
 		app := rawObj.(*argov1alpha1.Application)
