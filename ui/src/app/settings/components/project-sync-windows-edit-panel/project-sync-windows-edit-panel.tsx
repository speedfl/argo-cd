import {FormField, FormSelect} from 'argo-ui';
import * as React from 'react';
import {Form, FormApi, Text} from 'react-form';

import {CheckboxField} from '../../../shared/components';

import * as models from '../../../shared/models';

import {ProjectSyncWindowsParams} from '../../../shared/services/projects-service';
import {
    ProjectSyncWindowApplicationsEdit,
    ProjectSyncWindowClusterEdit,
    ProjectSyncWindowNamespaceEdit,
    ProjectSyncWindowScheduleEdit
} from '../project-sync-windows-edit/project-sync-windows-edit';

import timezones from 'timezones-list';

interface ProjectSyncWindowsDefaultParams {
    projName: string;
    window: models.SyncWindow;
    newWindow: boolean;
    id: number;
}

interface ProjectSyncWindowsEditPanelProps {
    submit: (params: ProjectSyncWindowsParams) => any;
    getApi?: (formApi: FormApi) => void;
    defaultParams: ProjectSyncWindowsDefaultParams;
}

export const ProjectSyncWindowsEditPanel = (props: ProjectSyncWindowsEditPanelProps) => {
    if (props.defaultParams.window === undefined) {
        const w = {
            schedule: '* * * * *'
        } as models.SyncWindow;
        props.defaultParams.window = w;
    }
    return (
        <div className='project-sync-windows-edit-panel'>
            <Form
                onSubmit={props.submit}
                getApi={props.getApi}
                defaultValues={{
                    projName: props.defaultParams.projName,
                    window: props.defaultParams.window
                }}
                validateError={(params: ProjectSyncWindowsParams) => ({
                    projName: !params.projName && 'Project name is required',
                    window: !params.window && 'Window is required'
                })}>
                {api => (
                    <form onSubmit={api.submitForm} role='form' className='width-control'>
                        <div className='white-box'>
                            <p>GENERAL</p>
                            <div className='argo-form-row'>
                                <FormField formApi={api} label='Kind' field='window.kind' component={FormSelect} componentProps={{options: ['allow', 'deny']}} />
                            </div>
                            <ProjectSyncWindowScheduleEdit projName={api.values.projName} window={api.values.window} formApi={api} />
                            <br />
                            <div className='argo-form-row'>
                                <FormField formApi={api} label='Time Zone' componentProps={{options: generateTimezones()}} field='window.timeZone' component={FormSelect} />
                            </div>
                            <div className='argo-form-row'>
                                <FormField formApi={api} label='Duration (e.g. "30m" or "1h")' field='window.duration' component={Text} />
                            </div>
                            <div className='argo-form-row'>
                                <FormField formApi={api} label='Enable manual sync' field='window.manualSync' component={CheckboxField} />
                            </div>
                            <div className='argo-form-row'>
<<<<<<< HEAD
                                <FormField formApi={api} label='Description (e.g. "Ticket 123456")' field='window.description' component={Text} />
=======
                                <FormField
                                    formApi={api}
                                    label='Use AND operator while selecting the apps that match the configured selectors(applications, namespaces and clusters)'
                                    field='window.andOperator'
                                    component={CheckboxField}
                                />
>>>>>>> 951d9d3f
                            </div>
                        </div>
                        <div className='white-box'>
                            <ProjectSyncWindowApplicationsEdit projName={api.values.projName} window={api.values.window} formApi={api} />
                        </div>
                        <div className='white-box'>
                            <ProjectSyncWindowNamespaceEdit projName={api.values.projName} window={api.values.window} formApi={api} />
                        </div>
                        <div className='white-box'>
                            <ProjectSyncWindowClusterEdit projName={api.values.projName} window={api.values.window} formApi={api} />
                        </div>
                    </form>
                )}
            </Form>
        </div>
    );

    function generateTimezones(): string[] {
        const zones: string[] = [];
        for (const tz of timezones) {
            zones.push(tz.tzCode);
        }
        zones.sort();
        return zones;
    }
};<|MERGE_RESOLUTION|>--- conflicted
+++ resolved
@@ -68,16 +68,15 @@
                                 <FormField formApi={api} label='Enable manual sync' field='window.manualSync' component={CheckboxField} />
                             </div>
                             <div className='argo-form-row'>
-<<<<<<< HEAD
-                                <FormField formApi={api} label='Description (e.g. "Ticket 123456")' field='window.description' component={Text} />
-=======
                                 <FormField
                                     formApi={api}
                                     label='Use AND operator while selecting the apps that match the configured selectors(applications, namespaces and clusters)'
                                     field='window.andOperator'
                                     component={CheckboxField}
                                 />
->>>>>>> 951d9d3f
+                            </div>
+                            <div className='argo-form-row'>
+                                <FormField formApi={api} label='Description (e.g. "Ticket 123456")' field='window.description' component={Text} />
                             </div>
                         </div>
                         <div className='white-box'>
